--- conflicted
+++ resolved
@@ -17,13 +17,8 @@
     steps:
       - uses: actions/setup-go@93397bea11091df50f3d7e59dc26a7711a8bcfbe # v4.1.0
         with:
-<<<<<<< HEAD
           go-version: '1.24'
-      - uses: actions/checkout@v4
-=======
-          go-version: '1.23'
       - uses: actions/checkout@11bd71901bbe5b1630ceea73d27597364c9af683 # v4.2.2
->>>>>>> 8a3f7aec
       - name: golangci-lint
         uses: golangci/golangci-lint-action@4696ba8babb6127d732c3c6dde519db15edab9ea # v6.5.1
         with:
